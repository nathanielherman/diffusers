import argparse
import math
import os
from pathlib import Path
from typing import Optional
from diffusers.pipelines.stable_diffusion import safety_checker

import torch
import torch.nn.functional as F
import torch.utils.checkpoint
from torch.utils.data import Dataset

from accelerate import Accelerator
from accelerate.logging import get_logger
from accelerate.utils import set_seed
from diffusers import AutoencoderKL, DDPMScheduler, StableDiffusionPipeline, UNet2DConditionModel
from diffusers.optimization import get_scheduler
from huggingface_hub import HfFolder, Repository, whoami
from PIL import Image
from torchvision import transforms
from tqdm.auto import tqdm
from transformers import CLIPTextModel, CLIPTokenizer


logger = get_logger(__name__)


def parse_args():
    parser = argparse.ArgumentParser(description="Simple example of a training script.")
    parser.add_argument(
        "--pretrained_model_name_or_path",
        type=str,
        default=None,
        required=True,
        help="Path to pretrained model or model identifier from huggingface.co/models.",
    )
    parser.add_argument(
        "--tokenizer_name",
        type=str,
        default=None,
        help="Pretrained tokenizer name or path if not the same as model_name",
    )
    parser.add_argument(
        "--instance_data_dir",
        type=str,
        default=None,
        required=True,
        help="A folder containing the training data of instance images.",
    )
    parser.add_argument(
        "--class_data_dir",
        type=str,
        default=None,
        required=False,
        help="A folder containing the training data of class images.",
    )
    parser.add_argument(
        "--instance_prompt",
        type=str,
        default=None,
        help="The prompt with identifier specifying the instance",
    )
    parser.add_argument(
        "--class_prompt",
        type=str,
        default=None,
        help="The prompt to specify images in the same class as provided instance images.",
    )
    parser.add_argument(
        "--with_prior_preservation",
        default=False,
        action="store_true",
        help="Flag to add prior preservation loss.",
    )
    parser.add_argument("--prior_loss_weight", type=float, default=1.0, help="The weight of prior preservation loss.")
    parser.add_argument(
        "--num_class_images",
        type=int,
        default=100,
        help=(
            "Minimal class images for prior preservation loss. If not have enough images, additional images will be"
            " sampled with class_prompt."
        ),
    )
    parser.add_argument(
        "--output_dir",
        type=str,
        default="text-inversion-model",
        help="The output directory where the model predictions and checkpoints will be written.",
    )
    parser.add_argument("--seed", type=int, default=None, help="A seed for reproducible training.")
    parser.add_argument(
        "--resolution",
        type=int,
        default=512,
        help=(
            "The resolution for input images, all the images in the train/validation dataset will be resized to this"
            " resolution"
        ),
    )
    parser.add_argument(
        "--center_crop", action="store_true", help="Whether to center crop images before resizing to resolution"
    )
    parser.add_argument(
        "--train_batch_size", type=int, default=4, help="Batch size (per device) for the training dataloader."
    )
    parser.add_argument(
        "--sample_batch_size", type=int, default=4, help="Batch size (per device) for sampling images."
    )
    parser.add_argument("--num_train_epochs", type=int, default=1)
    parser.add_argument(
        "--max_train_steps",
        type=int,
        default=None,
        help="Total number of training steps to perform.  If provided, overrides num_train_epochs.",
    )
    parser.add_argument(
        "--gradient_accumulation_steps",
        type=int,
        default=1,
        help="Number of updates steps to accumulate before performing a backward/update pass.",
    )
    parser.add_argument(
        "--gradient_checkpointing",
        action="store_true",
        help="Whether or not to use gradient checkpointing to save memory at the expense of slower backward pass.",
    )
    parser.add_argument(
        "--learning_rate",
        type=float,
        default=5e-6,
        help="Initial learning rate (after the potential warmup period) to use.",
    )
    parser.add_argument(
        "--scale_lr",
        action="store_true",
        default=False,
        help="Scale the learning rate by the number of GPUs, gradient accumulation steps, and batch size.",
    )
    parser.add_argument(
        "--lr_scheduler",
        type=str,
        default="constant",
        help=(
            'The scheduler type to use. Choose between ["linear", "cosine", "cosine_with_restarts", "polynomial",'
            ' "constant", "constant_with_warmup"]'
        ),
    )
    parser.add_argument(
        "--lr_warmup_steps", type=int, default=500, help="Number of steps for the warmup in the lr scheduler."
    )
    parser.add_argument(
        "--use_8bit_adam", action="store_true", help="Whether or not to use 8-bit Adam from bitsandbytes."
    )
    parser.add_argument("--adam_beta1", type=float, default=0.9, help="The beta1 parameter for the Adam optimizer.")
    parser.add_argument("--adam_beta2", type=float, default=0.999, help="The beta2 parameter for the Adam optimizer.")
    parser.add_argument("--adam_weight_decay", type=float, default=1e-2, help="Weight decay to use.")
    parser.add_argument("--adam_epsilon", type=float, default=1e-08, help="Epsilon value for the Adam optimizer")
    parser.add_argument("--max_grad_norm", default=1.0, type=float, help="Max gradient norm.")
    parser.add_argument("--push_to_hub", action="store_true", help="Whether or not to push the model to the Hub.")
    parser.add_argument("--hub_token", type=str, default=None, help="The token to use to push to the Model Hub.")
    parser.add_argument(
        "--hub_model_id",
        type=str,
        default=None,
        help="The name of the repository to keep in sync with the local `output_dir`.",
    )
    parser.add_argument(
        "--logging_dir",
        type=str,
        default="logs",
        help=(
            "[TensorBoard](https://www.tensorflow.org/tensorboard) log directory. Will default to"
            " *output_dir/runs/**CURRENT_DATETIME_HOSTNAME***."
        ),
    )
    parser.add_argument("--log_interval", type=int, default=10, help="Log every N steps.")
    parser.add_argument(
        "--mixed_precision",
        type=str,
        default="no",
        choices=["no", "fp16", "bf16"],
        help=(
            "Whether to use mixed precision. Choose"
            "between fp16 and bf16 (bfloat16). Bf16 requires PyTorch >= 1.10."
            "and an Nvidia Ampere GPU."
        ),
    )
    parser.add_argument("--not_cache_latents", action="store_true", help="Do not precompute and cache latents from VAE.")
    parser.add_argument("--local_rank", type=int, default=-1, help="For distributed training: local_rank")

    args = parser.parse_args()
    env_local_rank = int(os.environ.get("LOCAL_RANK", -1))
    if env_local_rank != -1 and env_local_rank != args.local_rank:
        args.local_rank = env_local_rank

    if args.instance_data_dir is None:
        raise ValueError("You must specify a train data directory.")

    if args.with_prior_preservation:
        if args.class_data_dir is None:
            raise ValueError("You must specify a data directory for class images.")
        if args.class_prompt is None:
            raise ValueError("You must specify prompt for class images.")

    return args


class DreamBoothDataset(Dataset):
    """
    A dataset to prepare the instance and class images with the prompts for fine-tuning the model.
    It pre-processes the images and the tokenizes prompts.
    """

    def __init__(
        self,
        instance_data_root,
        instance_prompt,
        tokenizer,
        class_data_root=None,
        class_prompt=None,
        size=512,
        center_crop=False,
    ):
        self.size = size
        self.center_crop = center_crop
        self.tokenizer = tokenizer

        self.instance_data_root = Path(instance_data_root)
        if not self.instance_data_root.exists():
            raise ValueError("Instance images root doesn't exists.")

        self.instance_images_path = [x for x in Path(instance_data_root).iterdir() if x.is_file()]
        self.num_instance_images = len(self.instance_images_path)
        self.instance_prompt = instance_prompt
        self._length = self.num_instance_images

        if class_data_root is not None:
            self.class_data_root = Path(class_data_root)
            self.class_data_root.mkdir(parents=True, exist_ok=True)
            self.class_images_path = [x for x in self.class_data_root.iterdir() if x.is_file()]
            self.num_class_images = len(self.class_images_path)
            self._length = max(self.num_class_images, self.num_instance_images)
            self.class_prompt = class_prompt
        else:
            self.class_data_root = None

        self.image_transforms = transforms.Compose(
            [
                transforms.Resize(size, interpolation=transforms.InterpolationMode.BILINEAR),
                transforms.CenterCrop(size) if center_crop else transforms.RandomCrop(size),
                transforms.ToTensor(),
                transforms.Normalize([0.5], [0.5]),
            ]
        )

    def __len__(self):
        return self._length

    def __getitem__(self, index):
        example = {}
        instance_image = Image.open(self.instance_images_path[index % self.num_instance_images])
        if not instance_image.mode == "RGB":
            instance_image = instance_image.convert("RGB")
        example["instance_images"] = self.image_transforms(instance_image)
        example["instance_prompt_ids"] = self.tokenizer(
            self.instance_prompt,
            padding="do_not_pad",
            truncation=True,
            max_length=self.tokenizer.model_max_length,
        ).input_ids

        if self.class_data_root:
            class_image = Image.open(self.class_images_path[index % self.num_class_images])
            if not class_image.mode == "RGB":
                class_image = class_image.convert("RGB")
            example["class_images"] = self.image_transforms(class_image)
            example["class_prompt_ids"] = self.tokenizer(
                self.class_prompt,
                padding="do_not_pad",
                truncation=True,
                max_length=self.tokenizer.model_max_length,
            ).input_ids

        return example


class PromptDataset(Dataset):
    "A simple dataset to prepare the prompts to generate class images on multiple GPUs."

    def __init__(self, prompt, num_samples):
        self.prompt = prompt
        self.num_samples = num_samples

    def __len__(self):
        return self.num_samples

    def __getitem__(self, index):
        example = {}
        example["prompt"] = self.prompt
        example["index"] = index
        return example


class LatentsDataset(Dataset):
    def __init__(self, latents_cache, text_encoder_cache):
        self.latents_cache = latents_cache
        self.text_encoder_cache = text_encoder_cache

    def __len__(self):
        return len(self.latents_cache)

    def __getitem__(self, index):
        return self.latents_cache[index], self.text_encoder_cache[index]


class AverageMeter:
    def __init__(self, name=None):
        self.name = name
        self.reset()

    def reset(self):
        self.sum = self.count = self.avg = 0

    def update(self, val, n=1):
        self.sum += val * n
        self.count += n
        self.avg = self.sum / self.count


def get_full_repo_name(model_id: str, organization: Optional[str] = None, token: Optional[str] = None):
    if token is None:
        token = HfFolder.get_token()
    if organization is None:
        username = whoami(token)["name"]
        return f"{username}/{model_id}"
    else:
        return f"{organization}/{model_id}"


def main():
    args = parse_args()
    logging_dir = Path(args.output_dir, args.logging_dir)

    accelerator = Accelerator(
        gradient_accumulation_steps=args.gradient_accumulation_steps,
        mixed_precision=args.mixed_precision,
        log_with="tensorboard",
        logging_dir=logging_dir,
    )

    if args.seed is not None:
        set_seed(args.seed)

    if args.with_prior_preservation:
        class_images_dir = Path(args.class_data_dir)
        if not class_images_dir.exists():
            class_images_dir.mkdir(parents=True)
        cur_class_images = len(list(class_images_dir.iterdir()))

        if cur_class_images < args.num_class_images:
            torch_dtype = torch.float16 if accelerator.device.type == "cuda" else torch.float32
            pipeline = StableDiffusionPipeline.from_pretrained(
                args.pretrained_model_name_or_path, torch_dtype=torch_dtype, use_auth_token=True
            )
            pipeline.set_progress_bar_config(disable=True)

            num_new_images = args.num_class_images - cur_class_images
            logger.info(f"Number of class images to sample: {num_new_images}.")

            sample_dataset = PromptDataset(args.class_prompt, num_new_images)
            sample_dataloader = torch.utils.data.DataLoader(sample_dataset, batch_size=args.sample_batch_size)

            sample_dataloader = accelerator.prepare(sample_dataloader)
            pipeline.to(accelerator.device)

            with torch.autocast("cuda"), torch.inference_mode():
                for example in tqdm(
                    sample_dataloader, desc="Generating class images", disable=not accelerator.is_local_main_process
                ):
                    images = pipeline(example["prompt"]).images

                    for i, image in enumerate(images):
                        image.save(class_images_dir / f"{example['index'][i] + cur_class_images}.jpg")

            del pipeline
            if torch.cuda.is_available():
                torch.cuda.empty_cache()

    # Handle the repository creation
    if accelerator.is_main_process:
        if args.push_to_hub:
            if args.hub_model_id is None:
                repo_name = get_full_repo_name(Path(args.output_dir).name, token=args.hub_token)
            else:
                repo_name = args.hub_model_id
            repo = Repository(args.output_dir, clone_from=repo_name)

            with open(os.path.join(args.output_dir, ".gitignore"), "w+") as gitignore:
                if "step_*" not in gitignore:
                    gitignore.write("step_*\n")
                if "epoch_*" not in gitignore:
                    gitignore.write("epoch_*\n")
        elif args.output_dir is not None:
            os.makedirs(args.output_dir, exist_ok=True)

    # Load the tokenizer
    if args.tokenizer_name:
        tokenizer = CLIPTokenizer.from_pretrained(args.tokenizer_name)
    elif args.pretrained_model_name_or_path:
        tokenizer = CLIPTokenizer.from_pretrained(args.pretrained_model_name_or_path, subfolder="tokenizer", use_auth_token=True)

    # Load models and create wrapper for stable diffusion
    text_encoder = CLIPTextModel.from_pretrained(args.pretrained_model_name_or_path, subfolder="text_encoder", use_auth_token=True)
    vae = AutoencoderKL.from_pretrained(args.pretrained_model_name_or_path, subfolder="vae", use_auth_token=True)
    unet = UNet2DConditionModel.from_pretrained(args.pretrained_model_name_or_path, subfolder="unet", use_auth_token=True)

    if args.gradient_checkpointing:
        unet.enable_gradient_checkpointing()

    if args.scale_lr:
        args.learning_rate = (
            args.learning_rate * args.gradient_accumulation_steps * args.train_batch_size * accelerator.num_processes
        )

    # Use 8-bit Adam for lower memory usage or to fine-tune the model in 16GB GPUs
    if args.use_8bit_adam:
        try:
            import bitsandbytes as bnb
        except ImportError:
            raise ImportError(
                "To use 8-bit Adam, please install the bitsandbytes library: `pip install bitsandbytes`."
            )

        optimizer_class = bnb.optim.AdamW8bit
    else:
        optimizer_class = torch.optim.AdamW

    optimizer = optimizer_class(
        unet.parameters(),  # only optimize unet
        lr=args.learning_rate,
        betas=(args.adam_beta1, args.adam_beta2),
        weight_decay=args.adam_weight_decay,
        eps=args.adam_epsilon,
    )

    noise_scheduler = DDPMScheduler(
        beta_start=0.00085, beta_end=0.012, beta_schedule="scaled_linear", num_train_timesteps=1000
    )

    train_dataset = DreamBoothDataset(
        instance_data_root=args.instance_data_dir,
        instance_prompt=args.instance_prompt,
        class_data_root=args.class_data_dir if args.with_prior_preservation else None,
        class_prompt=args.class_prompt,
        tokenizer=tokenizer,
        size=args.resolution,
        center_crop=args.center_crop,
    )

    def collate_fn(examples):
        input_ids = [example["instance_prompt_ids"] for example in examples]
        pixel_values = [example["instance_images"] for example in examples]

        # Concat class and instance examples for prior preservation.
        # We do this to avoid doing two forward passes.
        if args.with_prior_preservation:
            input_ids += [example["class_prompt_ids"] for example in examples]
            pixel_values += [example["class_images"] for example in examples]

        pixel_values = torch.stack(pixel_values)
        pixel_values = pixel_values.to(memory_format=torch.contiguous_format).float()

        input_ids = tokenizer.pad({"input_ids": input_ids}, padding=True, return_tensors="pt").input_ids

        batch = {
            "input_ids": input_ids,
            "pixel_values": pixel_values,
        }
        return batch

    train_dataloader = torch.utils.data.DataLoader(
        train_dataset, batch_size=args.train_batch_size, shuffle=True, collate_fn=collate_fn, pin_memory=True
    )

    # Move text_encode and vae to gpu
    text_encoder.to(accelerator.device)
    vae.to(accelerator.device)

    if not args.not_cache_latents:
        latents_cache = []
        text_encoder_cache = []
        for batch in tqdm(train_dataloader, desc="Caching latents"):
            with torch.no_grad():
                batch["pixel_values"] = batch["pixel_values"].to(accelerator.device, non_blocking=True)
                batch["input_ids"] = batch["input_ids"].to(accelerator.device, non_blocking=True)
                latents_cache.append(vae.encode(batch["pixel_values"]).latent_dist)
                text_encoder_cache.append(text_encoder(batch["input_ids"])[0])
        train_dataset = LatentsDataset(latents_cache, text_encoder_cache)
        train_dataloader = torch.utils.data.DataLoader(train_dataset, batch_size=1, collate_fn=lambda x: x, shuffle=True)

        del vae, text_encoder
        if torch.cuda.is_available():
            torch.cuda.empty_cache()

    # Scheduler and math around the number of training steps.
    overrode_max_train_steps = False
    num_update_steps_per_epoch = math.ceil(len(train_dataloader) / args.gradient_accumulation_steps)
    if args.max_train_steps is None:
        args.max_train_steps = args.num_train_epochs * num_update_steps_per_epoch
        overrode_max_train_steps = True

    lr_scheduler = get_scheduler(
        args.lr_scheduler,
        optimizer=optimizer,
        num_warmup_steps=args.lr_warmup_steps * args.gradient_accumulation_steps,
        num_training_steps=args.max_train_steps * args.gradient_accumulation_steps,
    )

    unet, optimizer, train_dataloader, lr_scheduler = accelerator.prepare(
        unet, optimizer, train_dataloader, lr_scheduler
    )

<<<<<<< HEAD
=======
    weight_dtype = torch.float32
    if args.mixed_precision == "fp16":
        weight_dtype = torch.float16
    elif args.mixed_precision == "bf16":
        weight_dtype = torch.bfloat16

    # Move text_encode and vae to gpu.
    # For mixed precision training we cast the text_encoder and vae weights to half-precision
    # as these models are only used for inference, keeping weights in full precision is not required.
    text_encoder.to(accelerator.device, dtype=weight_dtype)
    vae.to(accelerator.device, dtype=weight_dtype)

>>>>>>> 93a81a3f
    # We need to recalculate our total training steps as the size of the training dataloader may have changed.
    num_update_steps_per_epoch = math.ceil(len(train_dataloader) / args.gradient_accumulation_steps)
    if overrode_max_train_steps:
        args.max_train_steps = args.num_train_epochs * num_update_steps_per_epoch
    # Afterwards we recalculate our number of training epochs
    args.num_train_epochs = math.ceil(args.max_train_steps / num_update_steps_per_epoch)

    # We need to initialize the trackers we use, and also store our configuration.
    # The trackers initializes automatically on the main process.
    if accelerator.is_main_process:
        accelerator.init_trackers("dreambooth", config=vars(args))

    # Train!
    total_batch_size = args.train_batch_size * accelerator.num_processes * args.gradient_accumulation_steps

    logger.info("***** Running training *****")
    logger.info(f"  Num examples = {len(train_dataset)}")
    logger.info(f"  Num batches each epoch = {len(train_dataloader)}")
    logger.info(f"  Num Epochs = {args.num_train_epochs}")
    logger.info(f"  Instantaneous batch size per device = {args.train_batch_size}")
    logger.info(f"  Total train batch size (w. parallel, distributed & accumulation) = {total_batch_size}")
    logger.info(f"  Gradient Accumulation steps = {args.gradient_accumulation_steps}")
    logger.info(f"  Total optimization steps = {args.max_train_steps}")
    # Only show the progress bar once on each machine.
    progress_bar = tqdm(range(args.max_train_steps), disable=not accelerator.is_local_main_process)
    progress_bar.set_description("Steps")
    global_step = 0
    loss_avg = AverageMeter()
    for epoch in range(args.num_train_epochs):
        unet.train()
        for step, batch in enumerate(train_dataloader):
            with accelerator.accumulate(unet):
                # Convert images to latent space
                with torch.no_grad():
<<<<<<< HEAD
                    if not args.not_cache_latents:
                        latent_dist = batch[0][0]
                    else:
                        latent_dist = vae.encode(batch["pixel_values"]).latent_dist
                    latents = latent_dist.sample() * 0.18215
=======
                    latents = vae.encode(batch["pixel_values"].to(dtype=weight_dtype)).latent_dist.sample()
                    latents = latents * 0.18215
>>>>>>> 93a81a3f

                # Sample noise that we'll add to the latents
                noise = torch.randn_like(latents)
                bsz = latents.shape[0]
                # Sample a random timestep for each image
                timesteps = torch.randint(0, noise_scheduler.config.num_train_timesteps, (bsz,), device=latents.device)
                timesteps = timesteps.long()

                # Add noise to the latents according to the noise magnitude at each timestep
                # (this is the forward diffusion process)
                noisy_latents = noise_scheduler.add_noise(latents, noise, timesteps)

                # Get the text embedding for conditioning
                with torch.no_grad():
                    if not args.not_cache_latents:
                        encoder_hidden_states = batch[0][1]
                    else:
                        encoder_hidden_states = text_encoder(batch["input_ids"])[0]

                # Predict the noise residual
                noise_pred = unet(noisy_latents, timesteps, encoder_hidden_states).sample

                if args.with_prior_preservation:
                    # Chunk the noise and noise_pred into two parts and compute the loss on each part separately.
                    noise_pred, noise_pred_prior = torch.chunk(noise_pred, 2, dim=0)
                    noise, noise_prior = torch.chunk(noise, 2, dim=0)

                    # Compute instance loss
                    loss = F.mse_loss(noise_pred.float(), noise.float(), reduction="none").mean([1, 2, 3]).mean()

                    # Compute prior loss
                    prior_loss = F.mse_loss(noise_pred_prior.float(), noise_prior.float(), reduction="mean")

                    # Add the prior loss to the instance loss.
                    loss = loss + args.prior_loss_weight * prior_loss
                else:
                    loss = F.mse_loss(noise_pred.float(), noise.float(), reduction="mean")

                accelerator.backward(loss)
                if accelerator.sync_gradients:
                    accelerator.clip_grad_norm_(unet.parameters(), args.max_grad_norm)
                optimizer.step()
                lr_scheduler.step()
                optimizer.zero_grad(set_to_none=True)
                loss_avg.update(loss.detach_(), bsz)

            if not global_step % args.log_interval:
                logs = {"loss": loss_avg.avg.item(), "lr": lr_scheduler.get_last_lr()[0]}
                progress_bar.set_postfix(**logs)
                accelerator.log(logs, step=global_step)

            progress_bar.update(1)
            global_step += 1

            if global_step >= args.max_train_steps:
                break

        accelerator.wait_for_everyone()

    # Create the pipeline using using the trained modules and save it.
    if accelerator.is_main_process:
        pipeline = StableDiffusionPipeline.from_pretrained(
            args.pretrained_model_name_or_path,
            unet=accelerator.unwrap_model(unet),
            use_auth_token=True
        )
        pipeline.save_pretrained(args.output_dir)

        if args.push_to_hub:
            repo.push_to_hub(commit_message="End of training", blocking=False, auto_lfs_prune=True)

    accelerator.end_training()


if __name__ == "__main__":
    main()<|MERGE_RESOLUTION|>--- conflicted
+++ resolved
@@ -483,16 +483,24 @@
         train_dataset, batch_size=args.train_batch_size, shuffle=True, collate_fn=collate_fn, pin_memory=True
     )
 
-    # Move text_encode and vae to gpu
-    text_encoder.to(accelerator.device)
-    vae.to(accelerator.device)
+    weight_dtype = torch.float32
+    if args.mixed_precision == "fp16":
+        weight_dtype = torch.float16
+    elif args.mixed_precision == "bf16":
+        weight_dtype = torch.bfloat16
+
+    # Move text_encode and vae to gpu.
+    # For mixed precision training we cast the text_encoder and vae weights to half-precision
+    # as these models are only used for inference, keeping weights in full precision is not required.
+    text_encoder.to(accelerator.device, dtype=weight_dtype)
+    vae.to(accelerator.device, dtype=weight_dtype)
 
     if not args.not_cache_latents:
         latents_cache = []
         text_encoder_cache = []
         for batch in tqdm(train_dataloader, desc="Caching latents"):
             with torch.no_grad():
-                batch["pixel_values"] = batch["pixel_values"].to(accelerator.device, non_blocking=True)
+                batch["pixel_values"] = batch["pixel_values"].to(accelerator.device, non_blocking=True, dtype=weight_dtype)
                 batch["input_ids"] = batch["input_ids"].to(accelerator.device, non_blocking=True)
                 latents_cache.append(vae.encode(batch["pixel_values"]).latent_dist)
                 text_encoder_cache.append(text_encoder(batch["input_ids"])[0])
@@ -521,21 +529,6 @@
         unet, optimizer, train_dataloader, lr_scheduler
     )
 
-<<<<<<< HEAD
-=======
-    weight_dtype = torch.float32
-    if args.mixed_precision == "fp16":
-        weight_dtype = torch.float16
-    elif args.mixed_precision == "bf16":
-        weight_dtype = torch.bfloat16
-
-    # Move text_encode and vae to gpu.
-    # For mixed precision training we cast the text_encoder and vae weights to half-precision
-    # as these models are only used for inference, keeping weights in full precision is not required.
-    text_encoder.to(accelerator.device, dtype=weight_dtype)
-    vae.to(accelerator.device, dtype=weight_dtype)
-
->>>>>>> 93a81a3f
     # We need to recalculate our total training steps as the size of the training dataloader may have changed.
     num_update_steps_per_epoch = math.ceil(len(train_dataloader) / args.gradient_accumulation_steps)
     if overrode_max_train_steps:
@@ -570,16 +563,11 @@
             with accelerator.accumulate(unet):
                 # Convert images to latent space
                 with torch.no_grad():
-<<<<<<< HEAD
                     if not args.not_cache_latents:
                         latent_dist = batch[0][0]
                     else:
-                        latent_dist = vae.encode(batch["pixel_values"]).latent_dist
+                        latent_dist = vae.encode(batch["pixel_values"].to(dtype=weight_dtype)).latent_dist
                     latents = latent_dist.sample() * 0.18215
-=======
-                    latents = vae.encode(batch["pixel_values"].to(dtype=weight_dtype)).latent_dist.sample()
-                    latents = latents * 0.18215
->>>>>>> 93a81a3f
 
                 # Sample noise that we'll add to the latents
                 noise = torch.randn_like(latents)
